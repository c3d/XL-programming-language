// ****************************************************************************
//  basics.cpp                      (C) 1992-2009 Christophe de Dinechin (ddd) 
//                                                                 XL2 project 
// ****************************************************************************
// 
//   File Description:
// 
//     Basic operations (arithmetic, ...)
// 
// 
// 
// 
// 
// 
// 
// 
// ****************************************************************************
// This document is released under the GNU General Public License.
// See http://www.gnu.org/copyleft/gpl.html and Matthew 25:22 for details
//  (C) 1992-2010 Christophe de Dinechin <christophe@taodyne.com>
//  (C) 2010 Taodyne SAS
// ****************************************************************************

#include <iostream>
#include <sstream>
#include <ctime>
#include <cstdio>

#include "basics.h"
#include "context.h"
#include "renderer.h"
#include "opcodes.h"
#include "options.h"
#include "runtime.h"
#include "types.h"
#include "main.h"


XL_BEGIN

// ============================================================================
// 
//    Top-level operation
// 
// ============================================================================

#include "opcodes_declare.h"
#include "basics.tbl"


void EnterBasics()
// ----------------------------------------------------------------------------
//   Enter all the basic operations defined in basics.tbl
// ----------------------------------------------------------------------------
{
<<<<<<< HEAD
    Compiler *compiler = MAIN->compiler;
    Context *context = MAIN->context;
=======
    Main *main = MAIN;
>>>>>>> 36c2efca
#include "opcodes_define.h"
#include "basics.tbl"
}

void DeleteBasics()
// ----------------------------------------------------------------------------
//   Delete all the global operations defined in basics.tbl
// ----------------------------------------------------------------------------
{
#include "opcodes_delete.h"
#include "basics.tbl"
}

void (*refresh_fn)(double delay) = NULL;

XL_END<|MERGE_RESOLUTION|>--- conflicted
+++ resolved
@@ -53,12 +53,6 @@
 //   Enter all the basic operations defined in basics.tbl
 // ----------------------------------------------------------------------------
 {
-<<<<<<< HEAD
-    Compiler *compiler = MAIN->compiler;
-    Context *context = MAIN->context;
-=======
-    Main *main = MAIN;
->>>>>>> 36c2efca
 #include "opcodes_define.h"
 #include "basics.tbl"
 }
