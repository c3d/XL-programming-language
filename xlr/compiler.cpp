--- conflicted
+++ resolved
@@ -120,13 +120,10 @@
       xl_new_prefix(NULL), xl_new_postfix(NULL), xl_new_infix(NULL),
       xl_new_closure(NULL)
 {
-<<<<<<< HEAD
 #ifdef CONFIG_MINGW
     llvm::sys::PrintStackTraceOnErrorSignal();
 #endif
-=======
     RECORD(COMPILER, "Creating compiler");
->>>>>>> eaecadd9
 
     // Register a listener with the garbage collector
     CompilerGarbageCollectionListener *cgcl =
