#ifndef TREE_H
#define TREE_H
// ****************************************************************************
//  tree.h                          (C) 1992-2003 Christophe de Dinechin (ddd)
//                                                            XL2 project
// ****************************************************************************
//
//   File Description:
//
//     Basic representation of parse tree.
//
//     See the big comment at the top of parser.h for details about
//     the basics of XL tree representation
//
//
//
//
//
//
// ****************************************************************************
// This program is released under the GNU General Public License.
// See http://www.gnu.org/copyleft/gpl.html for details
//  (C) 1992-2010 Christophe de Dinechin <christophe@taodyne.com>
//  (C) 2010 Taodyne SAS
// ****************************************************************************

#include "base.h"
#include "gc.h"
#include "info.h"
#include "action.h"
#include <map>
#include <vector>
#include <cassert>

#include <iostream>

XL_BEGIN

// ============================================================================
//
//    The types being defined or used to define XL trees
//
// ============================================================================

struct Tree;                                    // Base tree
struct Integer;                                 // Integer: 0, 3, 8
struct Real;                                    // Real: 3.2, 1.6e4
struct Text;                                    // Text: "ABC"
struct Name;                                    // Name / symbol: ABC, ++-
struct Prefix;                                  // Prefix: sin X
struct Postfix;                                 // Postfix: 3!
struct Infix;                                   // Infix: A+B, newline
struct Block;                                   // Block: (A), {A}
struct Action;                                  // Action on trees
struct Info;                                    // Information in trees
struct Sha1;                                    // Hash used for id-ing trees



// ============================================================================
//
//    Pointer and structure types
//
// ============================================================================

typedef GCPtr<Tree>                     Tree_p;
typedef GCPtr<Integer, longlong>        Integer_p;
typedef GCPtr<Real, double>             Real_p;
typedef GCPtr<Text, text>               Text_p;
typedef GCPtr<Name>                     Name_p;
typedef GCPtr<Prefix>                   Prefix_p;
typedef GCPtr<Postfix>                  Postfix_p;
typedef GCPtr<Infix>                    Infix_p;
typedef GCPtr<Block>                    Block_p;

typedef ulong TreePosition;                     // Position in source files
typedef std::vector<Tree_p> TreeList;           // A list of trees



// ============================================================================
//
//    The Tree class
//
// ============================================================================

enum kind
// ----------------------------------------------------------------------------
//   The kinds of tree that compose an XL parse tree
// ----------------------------------------------------------------------------
{
    INTEGER, REAL, TEXT, NAME,                  // Leaf nodes
    BLOCK, PREFIX, POSTFIX, INFIX,              // Non-leaf nodes

    KIND_FIRST          = INTEGER,
    KIND_LAST           = INFIX,
    KIND_LEAF_FIRST     = INTEGER,
    KIND_LEAF_LAST      = NAME,
    KIND_NLEAF_FIRST    = BLOCK,
    KIND_NLEAF_LAST     = INFIX
};


struct Tree
// ----------------------------------------------------------------------------
//   The base class for all XL trees
// ----------------------------------------------------------------------------
{
    enum { KINDBITS = 3, KINDMASK=7 };
    enum { NOWHERE = ~0UL };

    // Constructor and destructor
    Tree (kind k, TreePosition pos = NOWHERE):
        tag((pos<<KINDBITS) | k), info(NULL) {}
    Tree(kind k, Tree *from):
        tag(from->tag), info(from->info ? from->info->Copy() : NULL)
    {
        assert(k == Kind());
    }
    ~Tree();

    // Perform recursive actions on a tree
    Tree *              Do(Action *action);
    Tree *              Do(Action &action)    { return Do(&action); }

    // Attributes
    kind                Kind()                { return kind(tag & KINDMASK); }
    TreePosition        Position()            { return (long) tag>>KINDBITS; }
    bool                IsLeaf()              { return Kind() <= NAME; }
    bool                IsConstant()          { return Kind() <= TEXT; }

    // Safe cast to an appropriate subclass
    Integer *           AsInteger();
    Real *              AsReal();
    Text *              AsText();
    Name *              AsName();
    Block *             AsBlock();
    Infix *             AsInfix();
    Prefix *            AsPrefix();
    Postfix *           AsPostfix();

    // Info management
    template<class I>
    typename I::data_t  Get() const;
    template<class I>
    void                Set(typename I::data_t data);
    template<class I>
    void                Set2(typename I::data_t data);
    template<class I>
    I*                  GetInfo() const;
    template<class I>
    void                SetInfo(I *);
    template<class I>
    bool                Exists() const;
    template <class I>
    bool                Purge();
    template <class I>
    I*                  Remove();
    template <class I>
    I*                  Remove(I *);


    // Conversion to text
                        operator text();

public:
    ulong       tag;                            // Position + kind
    Info *      info;                           // Information for tree

    GARBAGE_COLLECT(Tree);

private:
    Tree (const Tree &);
};


int  CompareTrees(Tree *t1, Tree *t2, bool recurse = true);

inline bool EqualTrees(Tree *t1, Tree *t2, bool recurse = true)
// ----------------------------------------------------------------------------
//   Compare for equality
// ----------------------------------------------------------------------------
{
    return CompareTrees(t1, t2, recurse) == 0;
}



// ============================================================================
//
//   Leaf nodes (integer, real, name, text)
//
// ============================================================================

struct Integer : Tree
// ----------------------------------------------------------------------------
//   Integer constants
// ----------------------------------------------------------------------------
{
    Integer(longlong i = 0, TreePosition pos = NOWHERE):
        Tree(INTEGER, pos), value(i) {}
    Integer(Integer *i): Tree(INTEGER, i), value(i->value) {}
    longlong            value;
    operator longlong()         { return value; }

    GARBAGE_COLLECT(Integer);
};
template<>inline Integer_p::operator longlong() const { return pointer->value; }


struct Real : Tree
// ----------------------------------------------------------------------------
//   Real numbers
// ----------------------------------------------------------------------------
{
    Real(double d = 0.0, TreePosition pos = NOWHERE):
        Tree(REAL, pos), value(d) {}
    Real(Real *r): Tree(REAL, r), value(r->value) {}
    double              value;
    operator double()           { return value; }
    GARBAGE_COLLECT(Real);
};
template<> inline Real_p::operator double() const   { return pointer->value; }


struct Text : Tree
// ----------------------------------------------------------------------------
//   Text, e.g. "Hello World"
// ----------------------------------------------------------------------------
{
    Text(text t, text open="\"", text close="\"", TreePosition pos=NOWHERE):
        Tree(TEXT, pos), value(t), opening(open), closing(close) {}
    Text(Text *t):
        Tree(TEXT, t),
        value(t->value), opening(t->opening), closing(t->closing) {}
    text                value;
    text                opening, closing;
    static text         textQuote, charQuote;
    operator text()             { return value; }
    GARBAGE_COLLECT(Text);
};
template<> inline Text_p::operator text() const  { return pointer->value; }


struct Name : Tree
// ----------------------------------------------------------------------------
//   A node representing a name or symbol
// ----------------------------------------------------------------------------
{
    Name(text n, TreePosition pos = NOWHERE):
        Tree(NAME, pos), value(n) {}
    Name(Name *n):
        Tree(NAME, n), value(n->value) {}
    text                value;
    operator bool();
    GARBAGE_COLLECT(Name);
};



// ============================================================================
//
//   Structured types: Block, Prefix, Infix
//
// ============================================================================

struct Block : Tree
// ----------------------------------------------------------------------------
//   A block, such as (X), {X}, [X] or indented block
// ----------------------------------------------------------------------------
{
    Block(Tree *c, text open, text close, TreePosition pos = NOWHERE):
        Tree(BLOCK, pos), child(c), opening(open), closing(close) {}
    Block(Block *b, Tree *ch):
        Tree(BLOCK, b),
        child(ch), opening(b->opening), closing(b->closing) {}
    bool IsIndent()     { return opening == indent && closing == unindent; }
    bool IsParentheses(){ return opening == "(" && closing == ")"; }
    bool IsBraces()     { return opening == "{" && closing == "}"; }
    bool IsSquare()     { return opening == "[" && closing == "]"; }
    bool IsGroup()      { return IsIndent() || IsParentheses() || IsBraces(); }
    Tree_p              child;
    text                opening, closing;
    static text         indent, unindent;
    GARBAGE_COLLECT(Block);
};


struct Prefix : Tree
// ----------------------------------------------------------------------------
//   A prefix operator, e.g. sin X, +3
// ----------------------------------------------------------------------------
{
    Prefix(Tree *l, Tree *r, TreePosition pos = NOWHERE):
        Tree(PREFIX, pos), left(l), right(r) {}
    Prefix(Prefix *p, Tree *l, Tree *r):
        Tree(PREFIX, p), left(l), right(r) {}
    Tree_p               left;
    Tree_p               right;
    GARBAGE_COLLECT(Prefix);
};


struct Postfix : Tree
// ----------------------------------------------------------------------------
//   A postfix operator, e.g. 3!
// ----------------------------------------------------------------------------
{
    Postfix(Tree *l, Tree *r, TreePosition pos = NOWHERE):
        Tree(POSTFIX, pos), left(l), right(r) {}
    Postfix(Postfix *p, Tree *l, Tree *r):
        Tree(POSTFIX, p), left(l), right(r) {}
    Tree_p              left;
    Tree_p              right;
    GARBAGE_COLLECT(Postfix);
};


struct Infix : Tree
// ----------------------------------------------------------------------------
//   Infix operators, e.g. A+B, A and B, A,B,C,D,E
// ----------------------------------------------------------------------------
{
    Infix(text n, Tree *l, Tree *r, TreePosition pos = NOWHERE):
        Tree(INFIX, pos), left(l), right(r), name(n) {}
    Infix(Infix *i, Tree *l, Tree *r):
        Tree(INFIX, i), left(l), right(r), name(i->name) {}
    Infix *             LastStatement();
    Tree_p              left;
    Tree_p              right;
    text                name;
    GARBAGE_COLLECT(Infix);
};



// ============================================================================
//
//    Safe casts
//
// ============================================================================

inline Integer *Tree::AsInteger()
// ----------------------------------------------------------------------------
//    Return a pointer to an Integer or NULL
// ----------------------------------------------------------------------------
{
    if (this && Kind() == INTEGER)
        return (Integer *) this;
    return NULL;
}


inline Real *Tree::AsReal()
// ----------------------------------------------------------------------------
//    Return a pointer to an Real or NULL
// ----------------------------------------------------------------------------
{
    if (this && Kind() == REAL)
        return (Real *) this;
    return NULL;
}


inline Text *Tree::AsText()
// ----------------------------------------------------------------------------
//    Return a pointer to an Text or NULL
// ----------------------------------------------------------------------------
{
    if (this && Kind() == TEXT)
        return (Text *) this;
    return NULL;
}


inline Name *Tree::AsName()
// ----------------------------------------------------------------------------
//    Return a pointer to an Name or NULL
// ----------------------------------------------------------------------------
{
    if (this && Kind() == NAME)
        return (Name *) this;
    return NULL;
}


inline Block *Tree::AsBlock()
// ----------------------------------------------------------------------------
//    Return a pointer to an Block or NULL
// ----------------------------------------------------------------------------
{
    if (this && Kind() == BLOCK)
        return (Block *) this;
    return NULL;
}


inline Infix *Tree::AsInfix()
// ----------------------------------------------------------------------------
//    Return a pointer to an Infix or NULL
// ----------------------------------------------------------------------------
{
    if (this && Kind() == INFIX)
        return (Infix *) this;
    return NULL;
}


inline Prefix *Tree::AsPrefix()
// ----------------------------------------------------------------------------
//    Return a pointer to an Prefix or NULL
// ----------------------------------------------------------------------------
{
    if (this && Kind() == PREFIX)
        return (Prefix *) this;
    return NULL;
}


inline Postfix *Tree::AsPostfix()
// ----------------------------------------------------------------------------
//    Return a pointer to an Postfix or NULL
// ----------------------------------------------------------------------------
{
    if (this && Kind() == POSTFIX)
        return (Postfix *) this;
    return NULL;
}


inline Infix *Infix::LastStatement()
// ----------------------------------------------------------------------------
//   Return the last statement following a given infix
// ----------------------------------------------------------------------------
{
    Infix *last = this;
    Infix *next;
    while ((next = last->right->AsInfix()) &&
           (next->name == "\n" || next->name == ";"))
        last = next;
    return last;
}



// ============================================================================
//
//    Template members for info management
//
// ============================================================================

template <class I> inline typename I::data_t Tree::Get() const
// ----------------------------------------------------------------------------
//   Find if we have an information of the right type in 'info'
// ----------------------------------------------------------------------------
{
    for (Info *i = info; i; i = i->next)
        if (I *ic = dynamic_cast<I *> (i))
            return (typename I::data_t) *ic;
    return typename I::data_t();
}


template <class I> inline void Tree::Set(typename I::data_t data)
// ----------------------------------------------------------------------------
//   Set the information given as an argument
// ----------------------------------------------------------------------------
{
    Info *i = new I(data);
    i->next = info;
    info = i;
}


template <class I> inline I* Tree::GetInfo() const
// ----------------------------------------------------------------------------
//   Find if we have an information of the right type in 'info'
// ----------------------------------------------------------------------------
{
    for (Info *i = info; i; i = i->next)
        if (I *ic = dynamic_cast<I *> (i))
            return ic;
    return NULL;
}


template <class I> inline void Tree::Set2(typename I::data_t data)
// ----------------------------------------------------------------------------
//   Set the information given as an argument. Do not add new info if exists.
// ----------------------------------------------------------------------------
{
    I *i = GetInfo<I>();
    if (i)
        (*i) = data;
    else
        Set<I>(data);
}


template <class I> inline void Tree::SetInfo(I *i)
// ----------------------------------------------------------------------------
//   Set the information given as an argument
// ----------------------------------------------------------------------------
{
    Info *last = i;
    while(last->next)
        last = last->next;
    last->next = info;
    info = i;
}


template <class I> inline bool Tree::Exists() const
// ----------------------------------------------------------------------------
//   Verifies if the tree already has information of the given type
// ----------------------------------------------------------------------------
{
    for (Info *i = info; i; i = i->next)
        if (dynamic_cast<I *> (i))
            return true;
    return false;
}


template <class I> inline bool Tree::Purge()
// ----------------------------------------------------------------------------
//   Find and purge information of the given type
// ----------------------------------------------------------------------------
{
    Info *last = NULL;
    Info *next = NULL;
    bool purged = false;
    for (Info *i = info; i; i = next)
    {
        next = i->next;
        if (I *ic = dynamic_cast<I *> (i))
        {
            if (last)
                last->next = next;
            else
                info = next;
            delete ic;
            purged = true;
        }
        else
        {
            last = i;
        }
    }
    return purged;
}


template <class I> inline I* Tree::Remove()
// ----------------------------------------------------------------------------
//   Find information and unlinks it if it exists
// ----------------------------------------------------------------------------
{
    Info *prev = NULL;
    for (Info *i = info; i; i = i->next)
    {
        if (I *ic = dynamic_cast<I *> (i))
        {
            if (prev)
                prev->next = i->next;
            else
                info = i->next;
            i->next = NULL;
            return ic;
        }
        prev = i;
    }
    return NULL;
}


template <class I> inline I* Tree::Remove(I *toFind)
// ----------------------------------------------------------------------------
//   Find information matching input and remove it if it exists
// ----------------------------------------------------------------------------
{
    Info *prev = NULL;
    for (Info *i = info; i; i = i->next)
    {
        I *ic = dynamic_cast<I *> (i);
        if (ic == toFind)
        {
            if (prev)
                prev->next = i->next;
            else
                info = i->next;
            i->next = NULL;
            return ic;
        }
        prev = i;
    }
    return NULL;
}



// ============================================================================
//
//    Tree cloning
//
// ============================================================================

struct DeepCopyCloneMode;       // Child nodes are cloned too (default)
struct ShallowCopyCloneMode;    // Child nodes are referenced
struct NodeOnlyCloneMode;       // Child nodes are left NULL


template <typename mode> struct TreeCloneTemplate : Action
// ----------------------------------------------------------------------------
//   Clone a tree
// ----------------------------------------------------------------------------
{
    TreeCloneTemplate() {}
    virtual ~TreeCloneTemplate() {}

    Tree *DoInteger(Integer *what)
    {
        return new Integer(what->value, what->Position());
    }
    Tree *DoReal(Real *what)
    {
        return new Real(what->value, what->Position());

    }
    Tree *DoText(Text *what)
    {
        return new Text(what->value, what->opening, what->closing,
                        what->Position());
    }
    Tree *DoName(Name *what)
    {
        return new Name(what->value, what->Position());
    }

    Tree *DoBlock(Block *what)
    {
        return new Block(Clone(what->child), what->opening, what->closing,
                         what->Position());
    }
    Tree *DoInfix(Infix *what)
    {
        return new Infix (what->name, Clone(what->left), Clone(what->right),
                          what->Position());
    }
    Tree *DoPrefix(Prefix *what)
    {
        return new Prefix(Clone(what->left), Clone(what->right),
                          what->Position());
    }
    Tree *DoPostfix(Postfix *what)
    {
        return new Postfix(Clone(what->left), Clone(what->right),
                           what->Position());
    }
    Tree *Do(Tree *what)
    {
        return what;            // ??? Should not happen
    }
protected:
    // Default is to do a deep copy
    Tree *  Clone(Tree *t) { return t->Do(this); }
};


template<> inline
Tree *TreeCloneTemplate<ShallowCopyCloneMode>::Clone(Tree *t)
// ----------------------------------------------------------------------------
//   Specialization for the shallow copy clone
// ----------------------------------------------------------------------------
{
    return t;
}


template<> inline
Tree *TreeCloneTemplate<NodeOnlyCloneMode>::Clone(Tree *)
// ----------------------------------------------------------------------------
//   Specialization for the node-only clone
// ----------------------------------------------------------------------------
{
    return NULL;
}


typedef struct TreeCloneTemplate<DeepCopyCloneMode>     TreeClone;
typedef struct TreeCloneTemplate<ShallowCopyCloneMode>  ShallowCopyTreeClone;
typedef struct TreeCloneTemplate<NodeOnlyCloneMode>     NodeOnlyTreeClone;



// ============================================================================
//
//    Tree copying
//
// ============================================================================

enum CopyMode
// ----------------------------------------------------------------------------
//   Several ways of copying a tree.
// ----------------------------------------------------------------------------
{
    CM_RECURSIVE = 1,    // Copy child nodes (as long as their kind match)
    CM_NODE_ONLY         // Copy only one node
};


template <CopyMode mode> struct TreeCopyTemplate : Action
// ----------------------------------------------------------------------------
//   Copy a tree into another tree. Node values are copied, infos are not.
// ----------------------------------------------------------------------------
{
    TreeCopyTemplate(Tree *dest): dest(dest) {}
    virtual ~TreeCopyTemplate() {}

    Tree *DoInteger(Integer *what)
    {
        if (Integer *it = dest->AsInteger())
        {
            it->value = what->value;
            it->tag = ((what->Position()<<Tree::KINDBITS) | it->Kind());
            return what;
        }
        return NULL;
    }
    Tree *DoReal(Real *what)
    {
        if (Real *rt = dest->AsReal())
        {
            rt->value = what->value;
            rt->tag = ((what->Position()<<Tree::KINDBITS) | rt->Kind());
            return what;
        }
        return NULL;
    }
    Tree *DoText(Text *what)
    {
        if (Text *tt = dest->AsText())
        {
            tt->value = what->value;
            tt->tag = ((what->Position()<<Tree::KINDBITS) | tt->Kind());
            return what;
        }
        return NULL;
    }
    Tree *DoName(Name *what)
    {
        if (Name *nt = dest->AsName())
        {
            nt->value = what->value;
            nt->tag = ((what->Position()<<Tree::KINDBITS) | nt->Kind());
            return what;
        }
        return NULL;
    }

    Tree *DoBlock(Block *what)
    {
        if (Block *bt = dest->AsBlock())
        {
            bt->opening = what->opening;
            bt->closing = what->closing;
            bt->tag = ((what->Position()<<Tree::KINDBITS) | bt->Kind());
            if (mode == CM_RECURSIVE)
            {
                dest = bt->child;
                Tree *  br = what->child->Do(this);
                dest = bt;
                return br;
            }
            return what;
        }
        return NULL;
    }
    Tree *DoInfix(Infix *what)
    {
        if (Infix *it = dest->AsInfix())
        {
            it->name = what->name;
            it->tag = ((what->Position()<<Tree::KINDBITS) | it->Kind());
            if (mode == CM_RECURSIVE)
            {
                dest = it->left;
                Tree *lr = what->left->Do(this);
                dest = it;
                if (!lr)
                    return NULL;
                dest = it->right;
                Tree *rr = what->right->Do(this);
                dest = it;
                if (!rr)
                    return NULL;
            }
            return what;
        }
        return NULL;
    }
    Tree *DoPrefix(Prefix *what)
    {
        if (Prefix *pt = dest->AsPrefix())
        {
            pt->tag = ((what->Position()<<Tree::KINDBITS) | pt->Kind());
            if (mode == CM_RECURSIVE)
            {
                dest = pt->left;
                Tree *lr = what->left->Do(this);
                dest = pt;
                if (!lr)
                    return NULL;
                dest = pt->right;
                Tree *rr = what->right->Do(this);
                dest = pt;
                if (!rr)
                    return NULL;
            }
            return what;
        }
        return NULL;
    }
    Tree *DoPostfix(Postfix *what)
    {
        if (Postfix *pt = dest->AsPostfix())
        {
            pt->tag = ((what->Position()<<Tree::KINDBITS) | pt->Kind());
            if (mode == CM_RECURSIVE)
            {
                dest = pt->left;
                Tree *lr = what->left->Do(this);
                dest = pt;
                if (!lr)
                    return NULL;
                dest = pt->right;
                Tree *rr = what->right->Do(this);
                dest = pt;
                if (!rr)
                    return NULL;
            }
            return what;
        }
        return NULL;
    }
    Tree *Do(Tree *what)
    {
        return what;            // ??? Should not happen
    }
    Tree *dest;
};



// ============================================================================
//
//    Hash key for tree rewrite
//
// ============================================================================
//  We use this hashing key to quickly determine if two trees "look the same"

struct RewriteKey : Action
// ----------------------------------------------------------------------------
//   Compute a hashing key for a rewrite
// ----------------------------------------------------------------------------
{
    RewriteKey (ulong base = 0): key(base) {}
    ulong Key()  { return key; }

    ulong Hash(ulong id, text t)
    {
        ulong result = 0xC0DED;
        text::iterator p;
        for (p = t.begin(); p != t.end(); p++)
            result = (result * 0x301) ^ *p;
        return id | (result << 3);
    }
    ulong Hash(ulong id, ulong value)
    {
        return id | (value << 3);
    }

    Tree *DoInteger(Integer *what)
    {
        key = (key << 3) ^ Hash(0, what->value);
        return what;
    }
    Tree *DoReal(Real *what)
    {
        ulong *value = (ulong*)&what->value;
        key = (key << 3) ^ Hash(1, *value);
        return what;
    }
    Tree *DoText(Text *what)
    {
        key = (key << 3) ^ Hash(2, what->value);
        return what;
    }
    Tree *DoName(Name *what)
    {
        key = (key << 3) ^ Hash(3, what->value);
        return what;
    }

    Tree *DoBlock(Block *what)
    {
        key = (key << 3) ^ Hash(4, what->opening + what->closing);
        return what;
    }
    Tree *DoInfix(Infix *what)
    {
        key = (key << 3) ^ Hash(5, what->name);
        return what;
    }
    Tree *DoPrefix(Prefix *what)
    {
        ulong old = key;
        key = 0; what->left->Do(this);
        key = (old << 3) ^ Hash(6, key);
        return what;
    }
    Tree *DoPostfix(Postfix *what)
    {
        ulong old = key;
        key = 0; what->right->Do(this);
        key = (old << 3) ^ Hash(7, key);
        return what;
    }
    Tree *Do(Tree *what)
    {
        key = (key << 3) ^ Hash(1, (ulong) (Tree *) what);
        return what;
    }

    ulong key;
};


extern text     sha1(Tree *t);
extern Name_p   xl_true;
extern Name_p   xl_false;
<<<<<<< HEAD
extern Name_p   xl_nil;
=======
extern Name_p   xl_empty;

>>>>>>> e5d0c7fa


typedef long node_id;              // A node identifier


struct NodeIdInfo : Info
// ----------------------------------------------------------------------------
//   Node identifier information
// ----------------------------------------------------------------------------
{
    NodeIdInfo(node_id id): id(id) {}

    typedef node_id data_t;
    operator data_t() { return id; }
    node_id id;
};


struct SimpleAction : Action
// ----------------------------------------------------------------------------
//   Holds a method to be run on any kind of tree node
// ----------------------------------------------------------------------------
{
    SimpleAction() {}
    virtual ~SimpleAction() {}
    Tree *DoBlock(Block *what)
    {
        return Do(what);
    }
    Tree *DoInfix(Infix *what)
    {
        return Do(what);
    }
    Tree *DoPrefix(Prefix *what)
    {
        return Do(what);
    }
    Tree *DoPostfix(Postfix *what)
    {
        return Do(what);
    }
    virtual Tree *  Do(Tree *what) = 0;
};


struct SetNodeIdAction : SimpleAction
// ------------------------------------------------------------------------
//   Set an integer node ID to each node.
// ------------------------------------------------------------------------
{
    SetNodeIdAction(node_id from_id = 1, node_id step = 1)
        : id(from_id), step(step) {}
    virtual Tree *Do(Tree *what)
    {
        what->Set<NodeIdInfo>(id);
        id += step;
        return NULL;
    }
    node_id id;
    node_id step;
};


struct FindParentAction : Action
// ------------------------------------------------------------------------
//   Find an ancestor of a node
// ------------------------------------------------------------------------
// "level" gives the depth of the parent. 0 means the node itself, 1 is the
// parent, 2 the grand-parent, etc...
// "path" is a string containing the path between the node and its ancestor:
// l means left, r means right and c means child of block.
{
    FindParentAction(Tree *self, uint level = 1):
        child(self), level(level), path() {}

    Tree *DoInteger(Integer *what)
    {
        if (child == what)
        {
            return what;
        }
        return NULL;
    }
    Tree *DoReal(Real *what)
    {
        if (child == what)
        {
            return what;
        }
        return NULL;
    }
    Tree *DoText(Text *what)
    {
        if (child == what)
        {
            return what;
        }
        return NULL;
    }
    Tree *DoName(Name *what)
    {
        if (child == what)
        {
            return what;
        }
        return NULL;
    }
    Tree *FindParent(Tree *ancestor, Tree *aChild, kstring subpath)
    {
        if (Tree *result = aChild->Do(this))
        {
            if (level <= 0 )
            {
                // The requested parent is already identified
                // and it is the received result, so return it.
                return result;
            }
            // The ancestor is on the path between the child and the requested parent
            // so add the subpath, decrement the level and return the ancestor.
            path.append(subpath);
            level--;
            return ancestor;
        }
        // Nothing found on this path, return NULL
        return NULL;
    }

    Tree *DoPrefix(Prefix *what)
    {
        if (child == what)
        {
            return what;
        }
        if (Tree *left = FindParent(what, what->left, "l"))
            return left;
        if (Tree *right = FindParent(what, what->right, "r"))
            return right;
        return NULL;
    }

    Tree *DoPostfix(Postfix *what)
    {
        if (child == what)
        {
            return what;
        }
        if (Tree *left = FindParent(what, what->left, "l"))
            return left;
        if (Tree *right = FindParent(what, what->right, "r"))
            return right;
        return NULL;
    }

    Tree *DoInfix(Infix *what)
    {
        if (child == what)
        {
            return what;
        }
        if (Tree *left = FindParent(what, what->left, "l"))
            return left;
        if (Tree *right = FindParent(what, what->right, "r"))
            return right;
        return NULL;
    }
    Tree *DoBlock(Block *what)
    {
        if (child == what)
        {
            return what;
        }
        if (Tree *aChild = FindParent(what, what->child, "c"))
            return aChild;
        return NULL;
    }

    Tree *Do(Tree *what)
    {
        if (child == what)
        {
            return what;
        }
        return NULL;
    }

    Tree_p child;
    int    level;
    text   path;
};

XL_END

#endif // TREE_H<|MERGE_RESOLUTION|>--- conflicted
+++ resolved
@@ -939,12 +939,8 @@
 extern text     sha1(Tree *t);
 extern Name_p   xl_true;
 extern Name_p   xl_false;
-<<<<<<< HEAD
 extern Name_p   xl_nil;
-=======
 extern Name_p   xl_empty;
-
->>>>>>> e5d0c7fa
 
 
 typedef long node_id;              // A node identifier
