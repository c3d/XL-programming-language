#ifndef TREE_H
#define TREE_H
// ****************************************************************************
//  tree.h                          (C) 1992-2003 Christophe de Dinechin (ddd)
//                                                            XL2 project
// ****************************************************************************
//
//   File Description:
//
//     Basic representation of parse tree.
//
//     See the big comment at the top of parser.h for details about
//     the basics of XL tree representation
//
//
//
//
//
//
// ****************************************************************************
// This program is released under the GNU General Public License.
// See http://www.gnu.org/copyleft/gpl.html for details
//  (C) 1992-2010 Christophe de Dinechin <christophe@taodyne.com>
//  (C) 2010 Taodyne SAS
// ****************************************************************************

#include "base.h"
#include "gc.h"
#include "info.h"
#include "action.h"
#include <map>
#include <vector>
#include <cassert>

#include <iostream>

XL_BEGIN

// ============================================================================
//
//    The types being defined or used to define XL trees
//
// ============================================================================

struct Tree;                                    // Base tree
struct Integer;                                 // Integer: 0, 3, 8
struct Real;                                    // Real: 3.2, 1.6e4
struct Text;                                    // Text: "ABC"
struct Name;                                    // Name / symbol: ABC, ++-
struct Prefix;                                  // Prefix: sin X
struct Postfix;                                 // Postfix: 3!
struct Infix;                                   // Infix: A+B, newline
struct Block;                                   // Block: (A), {A}
struct Action;                                  // Action on trees
struct Info;                                    // Information in trees
struct Sha1;                                    // Hash used for id-ing trees



// ============================================================================
//
//    Pointer and structure types
//
// ============================================================================

typedef GCPtr<Tree>                     Tree_p;
typedef GCPtr<Integer, longlong>        Integer_p;
typedef GCPtr<Real, double>             Real_p;
typedef GCPtr<Text, text>               Text_p;
typedef GCPtr<Name>                     Name_p;
typedef GCPtr<Prefix>                   Prefix_p;
typedef GCPtr<Postfix>                  Postfix_p;
typedef GCPtr<Infix>                    Infix_p;
typedef GCPtr<Block>                    Block_p;

typedef ulong TreePosition;                     // Position in source files
typedef std::vector<Tree_p> TreeList;           // A list of trees



// ============================================================================
//
//    The Tree class
//
// ============================================================================

enum kind
// ----------------------------------------------------------------------------
//   The kinds of tree that compose an XL parse tree
// ----------------------------------------------------------------------------
{
    INTEGER, REAL, TEXT, NAME,                  // Leaf nodes
    BLOCK, PREFIX, POSTFIX, INFIX,              // Non-leaf nodes

    KIND_FIRST          = INTEGER,
    KIND_LAST           = INFIX,
    KIND_LEAF_FIRST     = INTEGER,
    KIND_LEAF_LAST      = NAME,
    KIND_NLEAF_FIRST    = BLOCK,
    KIND_NLEAF_LAST     = INFIX
};


struct Tree
// ----------------------------------------------------------------------------
//   The base class for all XL trees
// ----------------------------------------------------------------------------
{
    enum { KINDBITS = 3, KINDMASK=7 };
    enum { NOWHERE = ~0UL };

    // Constructor and destructor
    Tree (kind k, TreePosition pos = NOWHERE):
        tag((pos<<KINDBITS) | k), info(NULL) {}
    Tree(kind k, Tree *from):
        tag(from->tag), info(from->info ? from->info->Copy() : NULL)
    {
        assert(k == Kind());
    }
    ~Tree();

    // Perform recursive actions on a tree
    Tree *              Do(Action *action);
    Tree *              Do(Action &action)    { return Do(&action); }

    // Attributes
    kind                Kind()                { return kind(tag & KINDMASK); }
    TreePosition        Position()            { return (long) tag>>KINDBITS; }
    bool                IsLeaf()              { return Kind() <= NAME; }
    bool                IsConstant()          { return Kind() <= TEXT; }

    // Safe cast to an appropriate subclass
    Integer *           AsInteger();
    Real *              AsReal();
    Text *              AsText();
    Name *              AsName();
    Block *             AsBlock();
    Infix *             AsInfix();
    Prefix *            AsPrefix();
    Postfix *           AsPostfix();

    // Info management
    template<class I>
    typename I::data_t  Get() const;
    template<class I>
    void                Set(typename I::data_t data);
    template<class I>
    void                Set2(typename I::data_t data);
    template<class I>
    I*                  GetInfo() const;
    template<class I>
    void                SetInfo(I *);
    template<class I>
    bool                Exists() const;
    template <class I>
    bool                Purge();
    template <class I>
    I*                  Remove();
    template <class I>
    I*                  Remove(I *);


    // Conversion to text
                        operator text();

public:
    ulong       tag;                            // Position + kind
    Info *      info;                           // Information for tree

    GARBAGE_COLLECT(Tree);

private:
    Tree (const Tree &);
};


int  CompareTrees(Tree *t1, Tree *t2, bool recurse = true);

inline bool EqualTrees(Tree *t1, Tree *t2, bool recurse = true)
// ----------------------------------------------------------------------------
//   Compare for equality
// ----------------------------------------------------------------------------
{
    return CompareTrees(t1, t2, recurse) == 0;
}



// ============================================================================
//
//   Leaf nodes (integer, real, name, text)
//
// ============================================================================

struct Integer : Tree
// ----------------------------------------------------------------------------
//   Integer constants
// ----------------------------------------------------------------------------
{
    Integer(longlong i = 0, TreePosition pos = NOWHERE):
        Tree(INTEGER, pos), value(i) {}
    Integer(Integer *i): Tree(INTEGER, i), value(i->value) {}
    longlong            value;
    operator longlong()         { return value; }

    GARBAGE_COLLECT(Integer);
};
template<>inline Integer_p::operator longlong() const { return pointer->value; }


struct Real : Tree
// ----------------------------------------------------------------------------
//   Real numbers
// ----------------------------------------------------------------------------
{
    Real(double d = 0.0, TreePosition pos = NOWHERE):
        Tree(REAL, pos), value(d) {}
    Real(Real *r): Tree(REAL, r), value(r->value) {}
    double              value;
    operator double()           { return value; }
    GARBAGE_COLLECT(Real);
};
template<> inline Real_p::operator double() const   { return pointer->value; }


struct Text : Tree
// ----------------------------------------------------------------------------
//   Text, e.g. "Hello World"
// ----------------------------------------------------------------------------
{
    Text(text t, text open="\"", text close="\"", TreePosition pos=NOWHERE):
        Tree(TEXT, pos), value(t), opening(open), closing(close) {}
    Text(Text *t):
        Tree(TEXT, t),
        value(t->value), opening(t->opening), closing(t->closing) {}
    text                value;
    text                opening, closing;
    static text         textQuote, charQuote;
    operator text()             { return value; }
    GARBAGE_COLLECT(Text);
};
template<> inline Text_p::operator text() const  { return pointer->value; }


struct Name : Tree
// ----------------------------------------------------------------------------
//   A node representing a name or symbol
// ----------------------------------------------------------------------------
{
    Name(text n, TreePosition pos = NOWHERE):
        Tree(NAME, pos), value(n) {}
    Name(Name *n):
        Tree(NAME, n), value(n->value) {}
    text                value;
    operator bool();
    GARBAGE_COLLECT(Name);
};



// ============================================================================
//
//   Structured types: Block, Prefix, Infix
//
// ============================================================================

struct Block : Tree
// ----------------------------------------------------------------------------
//   A block, such as (X), {X}, [X] or indented block
// ----------------------------------------------------------------------------
{
    Block(Tree *c, text open, text close, TreePosition pos = NOWHERE):
        Tree(BLOCK, pos), child(c), opening(open), closing(close) {}
    Block(Block *b, Tree *ch):
        Tree(BLOCK, b),
        child(ch), opening(b->opening), closing(b->closing) {}
    bool IsIndent()     { return opening == indent && closing == unindent; }
    bool IsParentheses(){ return opening == "(" && closing == ")"; }
    bool IsBraces()     { return opening == "{" && closing == "}"; }
    bool IsSquare()     { return opening == "[" && closing == "]"; }
    bool IsGroup()      { return IsIndent() || IsParentheses() || IsBraces(); }
    Tree_p              child;
    text                opening, closing;
    static text         indent, unindent;
    GARBAGE_COLLECT(Block);
};


struct Prefix : Tree
// ----------------------------------------------------------------------------
//   A prefix operator, e.g. sin X, +3
// ----------------------------------------------------------------------------
{
    Prefix(Tree *l, Tree *r, TreePosition pos = NOWHERE):
        Tree(PREFIX, pos), left(l), right(r) {}
    Prefix(Prefix *p, Tree *l, Tree *r):
        Tree(PREFIX, p), left(l), right(r) {}
    Tree_p               left;
    Tree_p               right;
    GARBAGE_COLLECT(Prefix);
};


struct Postfix : Tree
// ----------------------------------------------------------------------------
//   A postfix operator, e.g. 3!
// ----------------------------------------------------------------------------
{
    Postfix(Tree *l, Tree *r, TreePosition pos = NOWHERE):
        Tree(POSTFIX, pos), left(l), right(r) {}
    Postfix(Postfix *p, Tree *l, Tree *r):
        Tree(POSTFIX, p), left(l), right(r) {}
    Tree_p              left;
    Tree_p              right;
    GARBAGE_COLLECT(Postfix);
};


struct Infix : Tree
// ----------------------------------------------------------------------------
//   Infix operators, e.g. A+B, A and B, A,B,C,D,E
// ----------------------------------------------------------------------------
{
    Infix(text n, Tree *l, Tree *r, TreePosition pos = NOWHERE):
        Tree(INFIX, pos), left(l), right(r), name(n) {}
    Infix(Infix *i, Tree *l, Tree *r):
        Tree(INFIX, i), left(l), right(r), name(i->name) {}
    Infix *             LastStatement();
    Tree_p              left;
    Tree_p              right;
    text                name;
    GARBAGE_COLLECT(Infix);
};



// ============================================================================
//
//    Safe casts
//
// ============================================================================

inline Integer *Tree::AsInteger()
// ----------------------------------------------------------------------------
//    Return a pointer to an Integer or NULL
// ----------------------------------------------------------------------------
{
    if (this && Kind() == INTEGER)
        return (Integer *) this;
    return NULL;
}


inline Real *Tree::AsReal()
// ----------------------------------------------------------------------------
//    Return a pointer to an Real or NULL
// ----------------------------------------------------------------------------
{
    if (this && Kind() == REAL)
        return (Real *) this;
    return NULL;
}


inline Text *Tree::AsText()
// ----------------------------------------------------------------------------
//    Return a pointer to an Text or NULL
// ----------------------------------------------------------------------------
{
    if (this && Kind() == TEXT)
        return (Text *) this;
    return NULL;
}


inline Name *Tree::AsName()
// ----------------------------------------------------------------------------
//    Return a pointer to an Name or NULL
// ----------------------------------------------------------------------------
{
    if (this && Kind() == NAME)
        return (Name *) this;
    return NULL;
}


inline Block *Tree::AsBlock()
// ----------------------------------------------------------------------------
//    Return a pointer to an Block or NULL
// ----------------------------------------------------------------------------
{
    if (this && Kind() == BLOCK)
        return (Block *) this;
    return NULL;
}


inline Infix *Tree::AsInfix()
// ----------------------------------------------------------------------------
//    Return a pointer to an Infix or NULL
// ----------------------------------------------------------------------------
{
    if (this && Kind() == INFIX)
        return (Infix *) this;
    return NULL;
}


inline Prefix *Tree::AsPrefix()
// ----------------------------------------------------------------------------
//    Return a pointer to an Prefix or NULL
// ----------------------------------------------------------------------------
{
    if (this && Kind() == PREFIX)
        return (Prefix *) this;
    return NULL;
}


inline Postfix *Tree::AsPostfix()
// ----------------------------------------------------------------------------
//    Return a pointer to an Postfix or NULL
// ----------------------------------------------------------------------------
{
    if (this && Kind() == POSTFIX)
        return (Postfix *) this;
    return NULL;
}


inline Infix *Infix::LastStatement()
// ----------------------------------------------------------------------------
//   Return the last statement following a given infix
// ----------------------------------------------------------------------------
{
    Infix *last = this;
    Infix *next;
    while ((next = last->right->AsInfix()) &&
           (next->name == "\n" || next->name == ";"))
        last = next;
    return last;
}



// ============================================================================
//
//    Template members for info management
//
// ============================================================================

template <class I> inline typename I::data_t Tree::Get() const
// ----------------------------------------------------------------------------
//   Find if we have an information of the right type in 'info'
// ----------------------------------------------------------------------------
{
    for (Info *i = info; i; i = i->next)
        if (I *ic = dynamic_cast<I *> (i))
            return (typename I::data_t) *ic;
    return typename I::data_t();
}


template <class I> inline void Tree::Set(typename I::data_t data)
// ----------------------------------------------------------------------------
//   Set the information given as an argument
// ----------------------------------------------------------------------------
{
    Info *i = new I(data);
    i->next = info;
    info = i;
}


template <class I> inline I* Tree::GetInfo() const
// ----------------------------------------------------------------------------
//   Find if we have an information of the right type in 'info'
// ----------------------------------------------------------------------------
{
    for (Info *i = info; i; i = i->next)
        if (I *ic = dynamic_cast<I *> (i))
            return ic;
    return NULL;
}


template <class I> inline void Tree::Set2(typename I::data_t data)
// ----------------------------------------------------------------------------
//   Set the information given as an argument. Do not add new info if exists.
// ----------------------------------------------------------------------------
{
    I *i = GetInfo<I>();
    if (i)
        (*i) = data;
    else
        Set<I>(data);
}


template <class I> inline void Tree::SetInfo(I *i)
// ----------------------------------------------------------------------------
//   Set the information given as an argument
// ----------------------------------------------------------------------------
{
    Info *last = i;
    while(last->next)
        last = last->next;
    last->next = info;
    info = i;
}


template <class I> inline bool Tree::Exists() const
// ----------------------------------------------------------------------------
//   Verifies if the tree already has information of the given type
// ----------------------------------------------------------------------------
{
    for (Info *i = info; i; i = i->next)
        if (dynamic_cast<I *> (i))
            return true;
    return false;
}


template <class I> inline bool Tree::Purge()
// ----------------------------------------------------------------------------
//   Find and purge information of the given type
// ----------------------------------------------------------------------------
{
    Info *last = NULL;
    Info *next = NULL;
    bool purged = false;
    for (Info *i = info; i; i = next)
    {
        next = i->next;
        if (I *ic = dynamic_cast<I *> (i))
        {
            if (last)
                last->next = next;
            else
                info = next;
            delete ic;
            purged = true;
        }
        else
        {
            last = i;
        }
    }
    return purged;
}


template <class I> inline I* Tree::Remove()
// ----------------------------------------------------------------------------
//   Find information and unlinks it if it exists
// ----------------------------------------------------------------------------
{
    Info *prev = NULL;
    for (Info *i = info; i; i = i->next)
    {
        if (I *ic = dynamic_cast<I *> (i))
        {
            if (prev)
                prev->next = i->next;
            else
                info = i->next;
            i->next = NULL;
            return ic;
        }
        prev = i;
    }
    return NULL;
}


template <class I> inline I* Tree::Remove(I *toFind)
// ----------------------------------------------------------------------------
//   Find information matching input and remove it if it exists
// ----------------------------------------------------------------------------
{
    Info *prev = NULL;
    for (Info *i = info; i; i = i->next)
    {
        I *ic = dynamic_cast<I *> (i);
        if (ic == toFind)
        {
            if (prev)
                prev->next = i->next;
            else
                info = i->next;
            i->next = NULL;
            return ic;
        }
        prev = i;
    }
    return NULL;
}



// ============================================================================
//
//    Tree cloning
//
// ============================================================================

struct DeepCopyCloneMode;       // Child nodes are cloned too (default)
struct ShallowCopyCloneMode;    // Child nodes are referenced
struct NodeOnlyCloneMode;       // Child nodes are left NULL


template <typename mode> struct TreeCloneTemplate : Action
// ----------------------------------------------------------------------------
//   Clone a tree
// ----------------------------------------------------------------------------
{
    TreeCloneTemplate() {}
    virtual ~TreeCloneTemplate() {}

    Tree *DoInteger(Integer *what)
    {
        return new Integer(what->value, what->Position());
    }
    Tree *DoReal(Real *what)
    {
        return new Real(what->value, what->Position());

    }
    Tree *DoText(Text *what)
    {
        return new Text(what->value, what->opening, what->closing,
                        what->Position());
    }
    Tree *DoName(Name *what)
    {
        return new Name(what->value, what->Position());
    }

    Tree *DoBlock(Block *what)
    {
        return new Block(Clone(what->child), what->opening, what->closing,
                         what->Position());
    }
    Tree *DoInfix(Infix *what)
    {
        return new Infix (what->name, Clone(what->left), Clone(what->right),
                          what->Position());
    }
    Tree *DoPrefix(Prefix *what)
    {
        return new Prefix(Clone(what->left), Clone(what->right),
                          what->Position());
    }
    Tree *DoPostfix(Postfix *what)
    {
        return new Postfix(Clone(what->left), Clone(what->right),
                           what->Position());
    }
    Tree *Do(Tree *what)
    {
        return what;            // ??? Should not happen
    }
protected:
    // Default is to do a deep copy
    Tree *  Clone(Tree *t) { return t->Do(this); }
};


template<> inline
Tree *TreeCloneTemplate<ShallowCopyCloneMode>::Clone(Tree *t)
// ----------------------------------------------------------------------------
//   Specialization for the shallow copy clone
// ----------------------------------------------------------------------------
{
    return t;
}


template<> inline
Tree *TreeCloneTemplate<NodeOnlyCloneMode>::Clone(Tree *)
// ----------------------------------------------------------------------------
//   Specialization for the node-only clone
// ----------------------------------------------------------------------------
{
    return NULL;
}


typedef struct TreeCloneTemplate<DeepCopyCloneMode>     TreeClone;
typedef struct TreeCloneTemplate<ShallowCopyCloneMode>  ShallowCopyTreeClone;
typedef struct TreeCloneTemplate<NodeOnlyCloneMode>     NodeOnlyTreeClone;



// ============================================================================
//
//    Tree copying
//
// ============================================================================

enum CopyMode
// ----------------------------------------------------------------------------
//   Several ways of copying a tree.
// ----------------------------------------------------------------------------
{
    CM_RECURSIVE = 1,    // Copy child nodes (as long as their kind match)
    CM_NODE_ONLY         // Copy only one node
};


template <CopyMode mode> struct TreeCopyTemplate : Action
// ----------------------------------------------------------------------------
//   Copy a tree into another tree. Node values are copied, infos are not.
// ----------------------------------------------------------------------------
{
    TreeCopyTemplate(Tree *dest): dest(dest) {}
    virtual ~TreeCopyTemplate() {}

    Tree *DoInteger(Integer *what)
    {
        if (Integer *it = dest->AsInteger())
        {
            it->value = what->value;
            it->tag = ((what->Position()<<Tree::KINDBITS) | it->Kind());
            return what;
        }
        return NULL;
    }
    Tree *DoReal(Real *what)
    {
        if (Real *rt = dest->AsReal())
        {
            rt->value = what->value;
            rt->tag = ((what->Position()<<Tree::KINDBITS) | rt->Kind());
            return what;
        }
        return NULL;
    }
    Tree *DoText(Text *what)
    {
        if (Text *tt = dest->AsText())
        {
            tt->value = what->value;
            tt->tag = ((what->Position()<<Tree::KINDBITS) | tt->Kind());
            return what;
        }
        return NULL;
    }
    Tree *DoName(Name *what)
    {
        if (Name *nt = dest->AsName())
        {
            nt->value = what->value;
            nt->tag = ((what->Position()<<Tree::KINDBITS) | nt->Kind());
            return what;
        }
        return NULL;
    }

    Tree *DoBlock(Block *what)
    {
        if (Block *bt = dest->AsBlock())
        {
            bt->opening = what->opening;
            bt->closing = what->closing;
            bt->tag = ((what->Position()<<Tree::KINDBITS) | bt->Kind());
            if (mode == CM_RECURSIVE)
            {
                dest = bt->child;
                Tree *  br = what->child->Do(this);
                dest = bt;
                return br;
            }
            return what;
        }
        return NULL;
    }
    Tree *DoInfix(Infix *what)
    {
        if (Infix *it = dest->AsInfix())
        {
            it->name = what->name;
            it->tag = ((what->Position()<<Tree::KINDBITS) | it->Kind());
            if (mode == CM_RECURSIVE)
            {
                dest = it->left;
                Tree *lr = what->left->Do(this);
                dest = it;
                if (!lr)
                    return NULL;
                dest = it->right;
                Tree *rr = what->right->Do(this);
                dest = it;
                if (!rr)
                    return NULL;
            }
            return what;
        }
        return NULL;
    }
    Tree *DoPrefix(Prefix *what)
    {
        if (Prefix *pt = dest->AsPrefix())
        {
            pt->tag = ((what->Position()<<Tree::KINDBITS) | pt->Kind());
            if (mode == CM_RECURSIVE)
            {
                dest = pt->left;
                Tree *lr = what->left->Do(this);
                dest = pt;
                if (!lr)
                    return NULL;
                dest = pt->right;
                Tree *rr = what->right->Do(this);
                dest = pt;
                if (!rr)
                    return NULL;
            }
            return what;
        }
        return NULL;
    }
    Tree *DoPostfix(Postfix *what)
    {
        if (Postfix *pt = dest->AsPostfix())
        {
            pt->tag = ((what->Position()<<Tree::KINDBITS) | pt->Kind());
            if (mode == CM_RECURSIVE)
            {
                dest = pt->left;
                Tree *lr = what->left->Do(this);
                dest = pt;
                if (!lr)
                    return NULL;
                dest = pt->right;
                Tree *rr = what->right->Do(this);
                dest = pt;
                if (!rr)
                    return NULL;
            }
            return what;
        }
        return NULL;
    }
    Tree *Do(Tree *what)
    {
        return what;            // ??? Should not happen
    }
    Tree *dest;
};



// ============================================================================
//
//    Hash key for tree rewrite
//
// ============================================================================
//  We use this hashing key to quickly determine if two trees "look the same"

struct RewriteKey : Action
// ----------------------------------------------------------------------------
//   Compute a hashing key for a rewrite
// ----------------------------------------------------------------------------
{
    RewriteKey (ulong base = 0): key(base) {}
    ulong Key()  { return key; }

    ulong Hash(ulong id, text t)
    {
        ulong result = 0xC0DED;
        text::iterator p;
        for (p = t.begin(); p != t.end(); p++)
            result = (result * 0x301) ^ *p;
        return id | (result << 3);
    }
    ulong Hash(ulong id, ulong value)
    {
        return id | (value << 3);
    }

    Tree *DoInteger(Integer *what)
    {
        key = (key << 3) ^ Hash(0, what->value);
        return what;
    }
    Tree *DoReal(Real *what)
    {
        ulong *value = (ulong*)&what->value;
        key = (key << 3) ^ Hash(1, *value);
        return what;
    }
    Tree *DoText(Text *what)
    {
        key = (key << 3) ^ Hash(2, what->value);
        return what;
    }
    Tree *DoName(Name *what)
    {
        key = (key << 3) ^ Hash(3, what->value);
        return what;
    }

    Tree *DoBlock(Block *what)
    {
        key = (key << 3) ^ Hash(4, what->opening + what->closing);
        return what;
    }
    Tree *DoInfix(Infix *what)
    {
        key = (key << 3) ^ Hash(5, what->name);
        return what;
    }
    Tree *DoPrefix(Prefix *what)
    {
        ulong old = key;
        key = 0; what->left->Do(this);
        key = (old << 3) ^ Hash(6, key);
        return what;
    }
    Tree *DoPostfix(Postfix *what)
    {
        ulong old = key;
        key = 0; what->right->Do(this);
        key = (old << 3) ^ Hash(7, key);
        return what;
    }
    Tree *Do(Tree *what)
    {
        key = (key << 3) ^ Hash(1, (ulong) (Tree *) what);
        return what;
    }

    ulong key;
};


extern text     sha1(Tree *t);
extern Name_p   xl_true;
extern Name_p   xl_false;
extern Name_p   xl_nil;
extern Name_p   xl_empty;

<<<<<<< HEAD

=======
>>>>>>> 218ca1c0
typedef long node_id;              // A node identifier


struct NodeIdInfo : Info
// ----------------------------------------------------------------------------
//   Node identifier information
// ----------------------------------------------------------------------------
{
    NodeIdInfo(node_id id): id(id) {}

    typedef node_id data_t;
    operator data_t() { return id; }
    node_id id;
};


struct SimpleAction : Action
// ----------------------------------------------------------------------------
//   Holds a method to be run on any kind of tree node
// ----------------------------------------------------------------------------
{
    SimpleAction() {}
    virtual ~SimpleAction() {}
    Tree *DoBlock(Block *what)
    {
        return Do(what);
    }
    Tree *DoInfix(Infix *what)
    {
        return Do(what);
    }
    Tree *DoPrefix(Prefix *what)
    {
        return Do(what);
    }
    Tree *DoPostfix(Postfix *what)
    {
        return Do(what);
    }
    virtual Tree *  Do(Tree *what) = 0;
};


struct SetNodeIdAction : SimpleAction
// ------------------------------------------------------------------------
//   Set an integer node ID to each node.
// ------------------------------------------------------------------------
{
    SetNodeIdAction(node_id from_id = 1, node_id step = 1)
        : id(from_id), step(step) {}
    virtual Tree *Do(Tree *what)
    {
        what->Set<NodeIdInfo>(id);
        id += step;
        return NULL;
    }
    node_id id;
    node_id step;
};


struct FindParentAction : Action
// ------------------------------------------------------------------------
//   Find an ancestor of a node
// ------------------------------------------------------------------------
// "level" gives the depth of the parent. 0 means the node itself, 1 is the
// parent, 2 the grand-parent, etc...
// "path" is a string containing the path between the node and its ancestor:
// l means left, r means right and c means child of block.
{
    FindParentAction(Tree *self, uint level = 1):
        child(self), level(level), path() {}

    Tree *DoInteger(Integer *what)
    {
        if (child == what)
        {
            return what;
        }
        return NULL;
    }
    Tree *DoReal(Real *what)
    {
        if (child == what)
        {
            return what;
        }
        return NULL;
    }
    Tree *DoText(Text *what)
    {
        if (child == what)
        {
            return what;
        }
        return NULL;
    }
    Tree *DoName(Name *what)
    {
        if (child == what)
        {
            return what;
        }
        return NULL;
    }
    Tree *FindParent(Tree *ancestor, Tree *aChild, kstring subpath)
    {
        if (Tree *result = aChild->Do(this))
        {
            if (level <= 0 )
            {
                // The requested parent is already identified
                // and it is the received result, so return it.
                return result;
            }
            // The ancestor is on the path between the child and the requested parent
            // so add the subpath, decrement the level and return the ancestor.
            path.append(subpath);
            level--;
            return ancestor;
        }
        // Nothing found on this path, return NULL
        return NULL;
    }

    Tree *DoPrefix(Prefix *what)
    {
        if (child == what)
        {
            return what;
        }
        if (Tree *left = FindParent(what, what->left, "l"))
            return left;
        if (Tree *right = FindParent(what, what->right, "r"))
            return right;
        return NULL;
    }

    Tree *DoPostfix(Postfix *what)
    {
        if (child == what)
        {
            return what;
        }
        if (Tree *left = FindParent(what, what->left, "l"))
            return left;
        if (Tree *right = FindParent(what, what->right, "r"))
            return right;
        return NULL;
    }

    Tree *DoInfix(Infix *what)
    {
        if (child == what)
        {
            return what;
        }
        if (Tree *left = FindParent(what, what->left, "l"))
            return left;
        if (Tree *right = FindParent(what, what->right, "r"))
            return right;
        return NULL;
    }
    Tree *DoBlock(Block *what)
    {
        if (child == what)
        {
            return what;
        }
        if (Tree *aChild = FindParent(what, what->child, "c"))
            return aChild;
        return NULL;
    }

    Tree *Do(Tree *what)
    {
        if (child == what)
        {
            return what;
        }
        return NULL;
    }

    Tree_p child;
    int    level;
    text   path;
};

XL_END

#endif // TREE_H<|MERGE_RESOLUTION|>--- conflicted
+++ resolved
@@ -942,10 +942,6 @@
 extern Name_p   xl_nil;
 extern Name_p   xl_empty;
 
-<<<<<<< HEAD
-
-=======
->>>>>>> 218ca1c0
 typedef long node_id;              // A node identifier
 
 
