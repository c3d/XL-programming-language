// ****************************************************************************
//  opcodes_define.h               (C) 1992-2009 Christophe de Dinechin (ddd)
//                                                                 XL2 project
// ****************************************************************************
//
//   File Description:
//
//     Macros used to declare built-ins.
//
//     Usage:
//     #include "opcodes_declare.h"
//     #include "builtins.tbl"
//
//     #include "opcodes_define.h"
//     #include "builtins.tbl"
//
//
// ****************************************************************************
// This document is released under the GNU General Public License.
// See http://www.gnu.org/copyleft/gpl.html and Matthew 25:22 for details
//  (C) 1992-2010 Christophe de Dinechin <christophe@taodyne.com>
//  (C) 2010 Taodyne SAS
// ****************************************************************************

#undef INFIX
#undef PREFIX
#undef POSTFIX
#undef BLOCK
#undef NAME
#undef TYPE
#undef PARM
#undef RETURNS
#undef GROUP
#undef SYNOPSIS
#undef DESCRIPTION
#undef SEE

#ifndef XL_SCOPE
#define XL_SCOPE "xl_"
#endif // XL_SCOPE

<<<<<<< HEAD

#define INFIX(name, rtype, t1, symbol, t2, _code, doc)  \
    xl_enter_infix_##name(context);

#define PARM(symbol, type)                              \
    parameters.push_back(xl_parameter(#symbol, #type));


#define PREFIX(name, rtype, symbol, parms, _code, doc)  \
    do                                                  \
    {                                                   \
        TreeList parameters;                            \
        parms;                                          \
        xl_enter_prefix_##name(context, parameters);    \
    } while(0);


#define POSTFIX(name, rtype, parms, symbol, _code, doc) \
    do                                                  \
    {                                                   \
        TreeList  parameters;                           \
        parms;                                          \
        xl_enter_postfix_##name(context, parameters);   \
    } while(0);


#define BLOCK(name, rtype, open, type, close, _code, doc)       \
    xl_enter_block_##name(context);
=======
#define RETURNS(rtype, rdoc)                                            \
                          returns = " return_value \"" #rtype "\", <<"; \
                          returns += rdoc;                              \
                          returns += ">>\n";
#define GROUP(grp)        docgroup = #grp;
#define SYNOPSIS(syno)    synopsis = syno;
#define DESCRIPTION(desc) description = desc;
#define SEE(see)          seealso = #see;


#define DOC(name, syntax, docinfo)                                      \
    text returns, docgroup, docparms, synopsis, description, seealso;   \
    text docsyntax = syntax;                                            \
    do { docinfo; } while (0);                                          \
    text doc = "/*| docname \"" #name "\", \"" + docgroup + "\", do\n"; \
    doc += " dsyntax \"" + docsyntax + "\"\n";                          \
    doc += " synposis <<" + synopsis + ">>\n";                          \
    doc += " description << " + description + ">>\n";                   \
    if (docparms != "")                                                 \
        doc += " parameters\n" + docparms + "\n";                       \
    if (returns != "")                                                  \
        doc += returns;                                                 \
    if (seealso != "")                                                  \
        doc += " see \"" + seealso + "\"\n";                            \
    doc += "|*/";

#define INFIX(name, rtype, t1, symbol, t2, _code, docinfo)      \
    do                                                          \
    {                                                           \
        DOC(name, #t1 " " symbol " " #t2, docinfo);             \
        xl_enter_infix_##name(c, main, doc);                    \
    } while (0);



#define PARM(symbol, type, pdoc)                                        \
    do                                                                  \
    {                                                                   \
        if (text(#type) == "tree")                                      \
        {                                                               \
            Name *symbol##_decl = new Name(#symbol);                    \
            parameters.push_back(symbol##_decl);                        \
        }                                                               \
        else                                                            \
        {                                                               \
            Infix *symbol##_decl = new Infix(":",                       \
                                             new Name(#symbol),         \
                                             new Name(#type));          \
            parameters.push_back(symbol##_decl);                        \
        }                                                               \
        if (docparms != "")                                             \
            docsyntax += ", ";                                          \
        else                                                            \
            docsyntax += " ";                                           \
        docsyntax += text(#symbol);                                     \
        docparms += "  parameter \"" #type "\", \"" #symbol "\",";      \
        docparms += " <<" pdoc ">>\n";                                  \
    } while (0);


#define PREFIX(name, rtype, symbol, parms, _code, docinfo)      \
    do                                                          \
    {                                                           \
        TreeList parameters;                                    \
        DOC(name, #symbol, docinfo ; parms);                    \
        xl_enter_prefix_##name(c, main, parameters, doc);       \
    } while(0);


#define POSTFIX(name, rtype, parms, symbol, _code, docinfo)             \
    do                                                                  \
    {                                                                   \
        TreeList  parameters;                                           \
        DOC(name, #symbol, docinfo ; parms ; docsyntax += " " #symbol); \
        xl_enter_postfix_##name(c, main, parameters, doc);              \
    } while(0);


#define BLOCK(name, rtype, open, type, close, _code, docinfo)   \
    do                                                          \
    {                                                           \
        DOC(name, #open " " #type " " #close, docinfo);         \
        xl_enter_block_##name(c, main, doc);                    \
    } while (0);
>>>>>>> d4248973


#define NAME(symbol)                            \
    do                                          \
    {                                           \
        Name *n = new Name(#symbol);            \
        xl_##symbol = n;                        \
        xl_enter_global(MAIN, n, &xl_##symbol); \
        context->Define(n, n);                  \
    } while (0);


#define TYPE(symbol)                                                    \
    do                                                                  \
    {                                                                   \
        /* Type alone evaluates as self */                              \
        Name *n = new Name(#symbol);                                    \
        symbol##_type = n;                                              \
        xl_enter_global(MAIN, n, &symbol##_type);                       \
        context->Define(n, n);                                          \
    } while(0);<|MERGE_RESOLUTION|>--- conflicted
+++ resolved
@@ -39,36 +39,6 @@
 #define XL_SCOPE "xl_"
 #endif // XL_SCOPE
 
-<<<<<<< HEAD
-
-#define INFIX(name, rtype, t1, symbol, t2, _code, doc)  \
-    xl_enter_infix_##name(context);
-
-#define PARM(symbol, type)                              \
-    parameters.push_back(xl_parameter(#symbol, #type));
-
-
-#define PREFIX(name, rtype, symbol, parms, _code, doc)  \
-    do                                                  \
-    {                                                   \
-        TreeList parameters;                            \
-        parms;                                          \
-        xl_enter_prefix_##name(context, parameters);    \
-    } while(0);
-
-
-#define POSTFIX(name, rtype, parms, symbol, _code, doc) \
-    do                                                  \
-    {                                                   \
-        TreeList  parameters;                           \
-        parms;                                          \
-        xl_enter_postfix_##name(context, parameters);   \
-    } while(0);
-
-
-#define BLOCK(name, rtype, open, type, close, _code, doc)       \
-    xl_enter_block_##name(context);
-=======
 #define RETURNS(rtype, rdoc)                                            \
                           returns = " return_value \"" #rtype "\", <<"; \
                           returns += rdoc;                              \
@@ -99,26 +69,13 @@
     do                                                          \
     {                                                           \
         DOC(name, #t1 " " symbol " " #t2, docinfo);             \
-        xl_enter_infix_##name(c, main, doc);                    \
-    } while (0);
-
-
+        xl_enter_infix_##name(context, doc);                    \
+    } while(0);
 
 #define PARM(symbol, type, pdoc)                                        \
     do                                                                  \
     {                                                                   \
-        if (text(#type) == "tree")                                      \
-        {                                                               \
-            Name *symbol##_decl = new Name(#symbol);                    \
-            parameters.push_back(symbol##_decl);                        \
-        }                                                               \
-        else                                                            \
-        {                                                               \
-            Infix *symbol##_decl = new Infix(":",                       \
-                                             new Name(#symbol),         \
-                                             new Name(#type));          \
-            parameters.push_back(symbol##_decl);                        \
-        }                                                               \
+        parameters.push_back(xl_parameter(#symbol, #type));             \
         if (docparms != "")                                             \
             docsyntax += ", ";                                          \
         else                                                            \
@@ -128,13 +85,12 @@
         docparms += " <<" pdoc ">>\n";                                  \
     } while (0);
 
-
 #define PREFIX(name, rtype, symbol, parms, _code, docinfo)      \
     do                                                          \
     {                                                           \
         TreeList parameters;                                    \
         DOC(name, #symbol, docinfo ; parms);                    \
-        xl_enter_prefix_##name(c, main, parameters, doc);       \
+        xl_enter_prefix_##name(context, parameters, doc);       \
     } while(0);
 
 
@@ -143,7 +99,7 @@
     {                                                                   \
         TreeList  parameters;                                           \
         DOC(name, #symbol, docinfo ; parms ; docsyntax += " " #symbol); \
-        xl_enter_postfix_##name(c, main, parameters, doc);              \
+        xl_enter_postfix_##name(context, parameters, doc);              \
     } while(0);
 
 
@@ -151,9 +107,8 @@
     do                                                          \
     {                                                           \
         DOC(name, #open " " #type " " #close, docinfo);         \
-        xl_enter_block_##name(c, main, doc);                    \
+        xl_enter_block_##name(context, doc);                    \
     } while (0);
->>>>>>> d4248973
 
 
 #define NAME(symbol)                            \
