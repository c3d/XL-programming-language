--- conflicted
+++ resolved
@@ -1343,18 +1343,11 @@
         typedef std::vector<Row> Data;
         Data        data;
         Tree_p      loaded;
+        time_t      mtime;
     };
-<<<<<<< HEAD
     std::map<text, PerFile> files;
-=======
-
-    typedef std::vector<Row> Data;
-    Data        data;
-    Tree_p      loaded;
->>>>>>> 9dcd8b70
 };
 
-static std::map<text, time_t> lastWriteTime; // Last write time of all files
 
 Tree *xl_load_data(Context *context, Tree *self,
                    text name, text prefix, text fieldSeps, text recordSeps)
@@ -1371,37 +1364,14 @@
     if (!input.good())
         return Ooops("Unable to load data for $1", self);
 
-<<<<<<< HEAD
     return xl_load_data(context, self, name,
-                        input, true,
-=======
-#if defined(CONFIG_MINGW)
-    struct _stat st;
-#else
-    struct stat st;
-#endif
-
-    // If file has been modified from the previous call,
-    // then reload the contents
-    bool cached = false;
-    utf8_stat (path.c_str(), &st);
-    if(lastWriteTime.count(path) > 0)
-    {
-        time_t oldTime = lastWriteTime[path];
-        if(st.st_mtime == oldTime)
-            cached = true;
-    }
-
-    lastWriteTime[path] = st.st_mtime;
-    return xl_load_data(context, self,
-                        input, cached,
->>>>>>> 9dcd8b70
+                        input, true, true,
                         prefix, fieldSeps, recordSeps);
 }
 
 
 Tree *xl_load_data(Context *context, Tree *self, text inputName,
-                   std::istream &input, bool cached,
+                   std::istream &input, bool cached, bool statTime,
                    text prefix, text fieldSeps, text recordSeps)
 // ----------------------------------------------------------------------------
 //   Variant reading from a stream directly
@@ -1422,6 +1392,21 @@
     LoadDataInfo::PerFile &perFile = info->files[inputName];
     if (perFile.loaded)
     {
+        if (statTime)
+        {
+            // Check if we need to reload the contents of the file
+            // because it has been modified
+#if defined(CONFIG_MINGW)
+            struct _stat st;
+#else
+            struct stat st;
+#endif
+            utf8_stat (inputName.c_str(), &st);
+            if (perFile.mtime != st.st_mtime)
+                cached = false;
+            perFile.mtime = st.st_mtime;
+        }
+
         if (cached)
         {
             Tree_p result = xl_false;
