--- conflicted
+++ resolved
@@ -31,9 +31,6 @@
 #include <vector>
 #include <cassert>
 
-#include "sha1.h"
-#define HASH_SIZE    SHA1_SIZE
-#define HASH_CONTEXT SHA1_CONTEXT
 
 XL_BEGIN
 
@@ -95,11 +92,7 @@
     {
         assert(k == Kind());
     }
-<<<<<<< HEAD
-    ~Tree() { if (hash) delete[](hash); }
-=======
     ~Tree();
->>>>>>> 59666f8f
 
     // Perform recursive actions on a tree
     Tree *              Do(Action *action);
@@ -133,11 +126,7 @@
     eval_fn     code;                           // Compiled code
     Symbols *   symbols;                        // Local symbols
     Tree *      type;                           // Type information
-<<<<<<< HEAD
-    byte *      hash;                           // Cryptographic hash or NULL
-=======
     Sha1 *      hash;                           // Cryptographic hash or NULL
->>>>>>> 59666f8f
 };
 
 
