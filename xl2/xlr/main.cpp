// ****************************************************************************
//  main.cpp                                                        XLR project
// ****************************************************************************
//
//   File Description:
//
//      Main entry point of the compiler
//
//
//
//
//
//
//
//
// ****************************************************************************
// This document is released under the GNU General Public License.
// See http://www.gnu.org/copyleft/gpl.html and Matthew 25:22 for details
//  (C) 1992-2010 Christophe de Dinechin <christophe@taodyne.com>
//  (C) 2010 Jerome Forissier <jerome@taodyne.com>
//  (C) 2010 Taodyne SAS
// ****************************************************************************

#include "configuration.h"
#include <unistd.h>
#include <stdlib.h>
#include <map>
#include <iostream>
#include <fstream>
#include <stdio.h>
#include "main.h"
#include "scanner.h"
#include "parser.h"
#include "renderer.h"
#include "errors.h"
#include "tree.h"
#include "context.h"
#include "compiler.h"
#include "options.h"
#include "basics.h"
#include "serializer.h"


XL_BEGIN

Main *MAIN = NULL;


Main::Main(int inArgc, char **inArgv, Compiler &comp)
// ----------------------------------------------------------------------------
//   Initialization of the globals
// ----------------------------------------------------------------------------
    : argc(inArgc), argv(inArgv),
      positions(),
      errors(&positions),
      syntax("xl.syntax"),
      options(errors),
      compiler(comp),
      context(errors, &compiler),
      renderer(std::cout, "xl.stylesheet", syntax),
      reader(NULL), writer(NULL)
{
    Options::options = &options;
    Context::context = &context;
    Symbols::symbols = &context;
    Renderer::renderer = &renderer;
    Syntax::syntax = &syntax;
}


Main::~Main()
// ----------------------------------------------------------------------------
//   Destructor
// ----------------------------------------------------------------------------
{
    delete reader;
    delete writer;
}


int Main::LoadFiles()
// ----------------------------------------------------------------------------
//   Load all files given on the command line and compile them
// ----------------------------------------------------------------------------
{
    text                         cmd, end = "";
    std::vector<text>            filelist;
    std::vector<text>::iterator  file;
    bool                         hadError = false;
    int                          filenum = 0;

    // Make sure debug function is linked in...
    if (getenv("SHOW_INITIAL_DEBUG"))
        debug(NULL);

    // Initialize the locale
    if (!setlocale(LC_CTYPE, ""))
        std::cerr << "WARNING: Cannot set locale.\n"
                  << "         Check LANG, LC_CTYPE, LC_ALL.\n";

    // Initialize basics
    EnterBasics(&context);

    // Scan options and build list of files we need to process
    cmd = options.Parse(argc, argv);
    if (options.builtins)
        filelist.push_back("builtins.xl");
    for (; cmd != end; cmd = options.ParseNext())
    {
        if (options.doDiff && ++filenum > 2)
        {
          std::cerr << "Error: -diff option needs exactly 2 files" << std::endl;
          hadError = true;
          return hadError;
        }
        filelist.push_back(cmd);
        file_names.push_back(cmd);
    }

    // Loop over files we will process
    for (file = filelist.begin(); file != filelist.end(); file++)
        hadError |= LoadFile(*file);

    return hadError;
}


int Main::LoadFile(text file)
// ----------------------------------------------------------------------------
//   Load an individual file
// ----------------------------------------------------------------------------
{
    Tree *tree = NULL;
    bool hadError = false;

    // Parse program - Local parser to delete scanner and close file
    // This ensures positions are updated even if there is a 'load'
    // being called during execution.
    if (options.readSerialized)
    {
        if (!reader)
            reader = new Deserializer(std::cin);
        try
        {
            tree = reader->ReadTree();
        }
        catch (Deserializer::Error &e)
        {
            std::cerr << "Error in input stream, tag=" << e.tag << '\n';
            hadError = true;
            return hadError;
        }
    }
    else
    {
        std::string nt = "";
        try
        {
            std::ifstream ifs(file.c_str(), std::ifstream::in);
            Deserializer ds(ifs);
            tree = ds.ReadTree();
        }
        catch (Deserializer::Error &e)
        {
            // File is not in serialized format, try to parse it as XL source
            nt = "not ";
            Parser parser (file.c_str(), syntax, positions, errors);
            tree = parser.Parse();
        }
        if (options.verbose)
            std::cout << "Info: file " << file << " is " << nt << "in serialized format" << '\n';
    }

    if (options.writeSerialized)
    {
        if (!writer)
            writer = new Serializer(std::cout);
        if (tree)
            tree->Do(writer);
    }

    if (!tree)
    {
        hadError = true;
        return hadError;
    }
    Symbols *syms = new Symbols(&context);
    Symbols::symbols = syms;
    tree->Set<SymbolsInfo>(syms);

    files[file] = SourceFile (file, tree, syms);
    context.CollectGarbage();

    IFTRACE(source)
        std::cout << "SOURCE: " << file << "\n" << tree << "\n";

    if (!options.parseOnly)
    {
        if (options.optimize_level)
        {
            try
            {
                tree = syms->CompileAll(tree);
            }
            catch (Error &e)
            {
                e.Display();
            }
        }
        if (!tree)
            hadError = true;
        else
            files[file].tree.tree = tree;
    }

    if (options.verbose)
        debugp(tree);
    else if (options.parseOnly && !options.writeSerialized)
        std::cout << tree << "\n";

    Symbols::symbols = Context::context;

    return hadError;
}


int Main::Run()
// ----------------------------------------------------------------------------
//   Run all files given on the command line
// ----------------------------------------------------------------------------
{
    text cmd, end = "";
    source_names::iterator file;
    bool hadError = false;

    // If we only parse or compile, return
    if (options.parseOnly || options.compileOnly || options.doDiff)
        return -1;

    // Loop over files we will process
    for (file = file_names.begin(); file != file_names.end(); file++)
    {
        SourceFile &sf = files[*file];
        Symbols::symbols = sf.symbols;

        // Evaluate the given tree
        Tree *result = sf.tree.tree;
        try
        {
            result = sf.symbols->Run(sf.tree.tree);
        }
        catch (XL::Error &e)
        {
            e.Display();
            result = NULL;
        }
        catch (...)
        {
            std::cerr << "Got unknown exception.\n";
            result = NULL;
        }

        if (!result)
        {
            hadError = true;
        }
        else
        {
#ifdef TAO
            if (options.verbose)
                std::cout << "RESULT of " << sf.name << "\n" << result << "\n";
#else // XLR without TAO
            std::cout << result << "\n";
#endif // TAO
        }

        Symbols::symbols = Context::context;
    }

    return hadError;
}

<<<<<<< HEAD
int Main::Diff()
// ----------------------------------------------------------------------------
//   Perform a tree diff between the two loaded files
// ----------------------------------------------------------------------------
{
    source_names::iterator file;
    bool hadError = false;

    file = file_names.begin();
    SourceFile &sf1 = files[*file];
    file++;
    SourceFile &sf2 = files[*file];

    Tree *t1 = sf1.tree.tree;
    Tree *t2 = sf2.tree.tree;

    std::cout << "T1:" << std::endl << t1 << std::endl << "----" << std::endl;
    std::cout << "T2:" << std::endl << t2 << std::endl << "----" << std::endl;

    return hadError;
}


=======
>>>>>>> aeb30357
XL_END


int main(int argc, char **argv)
// ----------------------------------------------------------------------------
//   Parse the command line and run the compiler phases
// ----------------------------------------------------------------------------
{
#if CONFIG_USE_SBRK
    char *low_water = (char *) sbrk(0);
#endif

    using namespace XL;
    Compiler compiler("xl_tao");
    MAIN = new Main(argc, argv, compiler);
    int rc = MAIN->LoadFiles();
    if (!rc && Options::options->doDiff)
        rc = MAIN->Diff();
    else
    if (!rc && !Options::options->parseOnly)
        rc = MAIN->Run();
    delete MAIN;

#if CONFIG_USE_SBRK
    IFTRACE(memory)
        fprintf(stderr, "Total memory usage: %ldK\n",
                long ((char *) malloc(1) - low_water) / 1024);
#endif

    return rc;
}<|MERGE_RESOLUTION|>--- conflicted
+++ resolved
@@ -280,7 +280,6 @@
     return hadError;
 }
 
-<<<<<<< HEAD
 int Main::Diff()
 // ----------------------------------------------------------------------------
 //   Perform a tree diff between the two loaded files
@@ -304,8 +303,6 @@
 }
 
 
-=======
->>>>>>> aeb30357
 XL_END
 
 
