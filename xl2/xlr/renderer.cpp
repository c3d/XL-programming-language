// ****************************************************************************
//  renderer.cpp                    (C) 1992-2009 Christophe de Dinechin (ddd) 
//                                                                 XL2 project 
// ****************************************************************************
// 
//   File Description:
// 
//     Rendering of XL trees
// 
// 
// 
// 
// 
// 
// 
// 
// ****************************************************************************
// This document is released under the GNU General Public License.
// See http://www.gnu.org/copyleft/gpl.html and Matthew 25:22 for details
// ****************************************************************************
// * File       : $RCSFile$
// * Revision   : $Revision$
// * Date       : $Date$
// ****************************************************************************

#include "renderer.h"
#include "parser.h"
#include "tree.h"
#include "syntax.h"
#include "errors.h"
#include "hash.h"
#include <iostream>
#include <sstream>
#include <cctype>

XL_BEGIN

// ============================================================================
// 
//   Renderer construction / initialization
// 
// ============================================================================

Renderer *Renderer::renderer = NULL;

struct EnterFormatsAction : Action
// ----------------------------------------------------------------------------
//   Enter formats in a format table
// ----------------------------------------------------------------------------
{
    EnterFormatsAction (formats_table &fmt): formats(fmt) {}

    Tree *Do (Tree *what)                       { return what; }
    Tree *DoInfix(Infix *what)
    {
        if (what->name == "=")
        {
            if (Name *nmt = what->left->AsName())
            {
                text N = nmt->value;
                if (N == "cr")                  N = "\n";
                else if (N == "tab")            N = "\t";
                else if (N == "space")          N = " ";
                else if (N == "indent")         N = Block::indent;
                else if (N == "unindent")       N = Block::unindent;
                else                            N += " ";
                formats[N] = what->right;
                return what;
            }
            else if (Text *txt = what->left->AsText())
            {
                formats[txt->value] = what->right;
                return what;
            }
        }
        return Action::DoInfix(what);
    }

    formats_table &     formats;
};


Renderer::Renderer(std::ostream &out, text styleFile, Syntax &stx)
// ----------------------------------------------------------------------------
//   Renderer constructor
// ----------------------------------------------------------------------------
    : output(out), syntax(stx), formats(),
      indent(0), self(""), left(NULL), right(NULL), current_quote("\""),
      priority(0),
      had_space(true), had_punctuation(false), need_separator(false)
{
    SelectStyleSheet(styleFile);
}


Renderer::Renderer(std::ostream &out, Renderer *from)
// ----------------------------------------------------------------------------
//   Clone a renderer from some existing one
// ----------------------------------------------------------------------------
    : output(out), syntax(from->syntax), formats(from->formats),
      indent(from->indent), self(from->self), 
      left(from->left), right(from->right),
      current_quote(from->current_quote), priority(from->priority),
      had_space(from->had_space), had_punctuation(from->had_punctuation),
      need_separator(from->need_separator)
{}


void Renderer::SelectStyleSheet(text styleFile)
// ----------------------------------------------------------------------------
//   Select an arbitrary style sheet
// ----------------------------------------------------------------------------
{
    Syntax defaultSyntax;
    Positions positions;
    Errors errors(&positions);
    defaultSyntax.ReadSyntaxFile("xl.syntax");
    Parser p(styleFile.c_str(), defaultSyntax, positions, errors);

    // Some defaults
    formats.clear();
    formats[Block::indent]   = new Name("indent");
    formats[Block::unindent] = new Name("unindent");

    Tree *fmts = p.Parse();
    if (fmts)
    {
        EnterFormatsAction action(formats);
        fmts->Do(action);
    }
}



// ============================================================================
// 
//   Rendering proper
// 
// ============================================================================

void Renderer::RenderText(text format)
// ----------------------------------------------------------------------------
//   Render as text, reformatting character as required by style sheet
// ----------------------------------------------------------------------------
{
    char c;
    uint i;
    uint length  = format.length();
    bool quoted  = false;
    bool needsep = need_separator;

    for (i = 0; i < length; i++)
    {
        c = format[i];
        if (needsep)
        {
            if (!had_space && !isspace(c))
            {
                if (had_punctuation == ispunct(c))
                {
                    text space = " ";
                    if (formats.count(space) > 0)
                        RenderFormat(formats[space]);
                    else
                        output << ' ';
                }
            }
            needsep = false;
        }
        text t = text(1, c);
        quoted = i > 0 && i < length-1 && t == current_quote;
        if (quoted)
            t += " quoted";
        if (formats.count(t) > 0)
            RenderFormat(formats[t]);
        else if (!quoted)
            output << c;
        else
            output << c << c;   // Quoted char, as in  """Hello"""
        had_space = isspace(c);
        had_punctuation = ispunct(c);
    }
    need_separator = needsep;
}


void Renderer::RenderFormat(Tree *format)
// ----------------------------------------------------------------------------
//   Render a format read from the style sheet
// ----------------------------------------------------------------------------
{
    if (Text *tf = format->AsText())
    {
        if (tf->opening == Text::textQuote)
            output << tf->value;                // As is, no formatting
        else
            RenderText(tf->value);              // Format contents
    }
    else if (Name *nf = format->AsName())
    {
        text n = nf->value;
        text m = n + " ";
        if (n == "cr")
            m = "\n";

        if (n == "indent")
        {
            indent += 1;
        }
        else if (n == "unindent")
        {
            indent -= 1;
        }
        else if (n == "indents")
        {
            text k0 = "indents ";
            if (formats.count(k0) > 0)
            {
                Tree *fmt = formats[k0];
                for (uint i = 0; i < indent; i++)
                    RenderFormat(fmt);
            }
            else
            {
                for (uint i = 0; i < indent; i++)
                    RenderText(" ");
            }
        }
        else if (n == "self")
        {
            RenderText(self);
        }
        else if (n ==  "left" || n == "child")
        {
            RenderOne(left);
        }
        else if (n == "right")
        {
            RenderOne(right);
        }
        else if (n == "opening")
        {
            Block *b = right->AsBlock();
            if (b)
                RenderText(b->opening);
        }
        else if (n == "closing")
        {
            Block *b = right->AsBlock();
            if (b)
                RenderText(b->closing);
        }
        else if (n == "space")
        {
            if (!had_space)
                RenderText(" ");
        }
        else if (n == "separator")
        {
            need_separator = true;
        }
        else if (n == "newline")
        {
            output << '\n';
            had_space = true;
        }
        else if (formats.count(m) > 0)
        {
            RenderFormat (formats[m]);
        }
        else
        {
            output << "** Undeclared format directive " << n << "**\n";
        }
    }
    else if (Prefix *pf = format->AsPrefix())
    {
        RenderFormat (pf->left);
        RenderFormat (pf->right);
    }
    else
    {
        output << "** Unkown kind of format directive **\n";
    }

}


void Renderer::RenderFormat(text self, text format)
// ----------------------------------------------------------------------------
//    Render format if it exists, otherwise text as is
// ----------------------------------------------------------------------------
{
    this->self = self;
    if (formats.count(format) > 0)
        RenderFormat (formats[format]);
    else
        RenderText(self);
}


void Renderer::RenderFormat(text self, text format, text generic)
// ----------------------------------------------------------------------------
//    Render format if it exists, otherwise try generic, otherwise as is
// ----------------------------------------------------------------------------
{
    this->self = self;
    if (formats.count(format) > 0)
        RenderFormat (formats[format]);
    else if (formats.count(generic) > 0)
        RenderFormat (formats[generic]);
    else
        RenderText(self);
}


void Renderer::RenderFormat(text self, text format,
                            text generic1, text generic2)
// ----------------------------------------------------------------------------
//    Render format if it exists, otherwise try generic, otherwise as is
// ----------------------------------------------------------------------------
{
    this->self = self;
    if (formats.count(format) > 0)
        RenderFormat (formats[format]);
    else if (formats.count(generic1) > 0)
        RenderFormat (formats[generic1]);
    else if (formats.count(generic2) > 0)
        RenderFormat (formats[generic2]);
    else
        RenderText(self);
}


Tree *Renderer::ImplicitBlock(Tree *t)
// ----------------------------------------------------------------------------
//   Return an implicit block when precedence requires it
// ----------------------------------------------------------------------------
{
    // Notice the spaces, which are used for distinct HTML color
    return new Block(t, " (", ") ", t->Position());
}


bool Renderer::IsAmbiguousPrefix(Tree *test, bool testL, bool testR)
// ----------------------------------------------------------------------------
//   Return true if tree might be seen as infix despite being a prefix
// ----------------------------------------------------------------------------
{
    if (Prefix *t = test->AsPrefix())
    {
        Tree *l = t->left;
        Tree *r = t->right;
        if (testL)
            if (Name *n = l->AsName())
                if (syntax.infix_priority.count(n->value) > 0)
                    return true;
        if (testR)
            if (Name *n = r->AsName())
                if (syntax.infix_priority.count(n->value) > 0)
                    return true;
    }
    return false;
}


bool Renderer::IsSubFunctionInfix(Tree *test)
// ----------------------------------------------------------------------------
//    Return true if tree is an infix with priority below function
// ----------------------------------------------------------------------------
{
    if (Infix *it = test->AsInfix())
    {
        if (syntax.infix_priority.count(it->name) <= 0)
            return true;
        else if (syntax.infix_priority[it->name] < syntax.function_priority)
            return true;
    }
    return false;
}


int Renderer::InfixPriority(Tree *test)
// ----------------------------------------------------------------------------
//    Return infix priority for infix trees, "infinity" otherwise
// ----------------------------------------------------------------------------
{
    if (Infix *it = test->AsInfix())
        if (syntax.infix_priority.count(it->name) > 0)
            return syntax.infix_priority[it->name];
    return 9997;                                // Approximate infinity
}


void Renderer::RenderOne(Tree *what)
// ----------------------------------------------------------------------------
//   Render to given stream
// ----------------------------------------------------------------------------
//   The real complication here is to figure out when to emit
//   implicit parentheses (which we do for blocks). We need that as some
//   plug-ins may generate trees which would not be generable from
//   the parser directly. For instance, you need to write
//   exp (2*X), but it is possible to generate
//   prefix(name("exp"), infix("*", integer(2), name("X")))
//   which is the same thing without the parentheses.
//   We insert the implicit parentheses here (creating blocks on the fly)
//   They are bracketed between [ and ] in the examples below
//
//   The cases where we need that are:
//   - When an infix child is an infix with a lower priority
//     (strictly lower/lower-or-equal depending on associativity)
//     Example: "A * [B + C]" or "A + [B + C]" or "[A else B] else C"
//   - When an infix or prefix has a prefix child with a tail that is
//     itself a valid infix symbol (it would be parsed as infix)
//     Example: "A * [A *]" or "[A and] + B" or "not [A and]"
//   - When an prefix child has a child which is an infix with a priority
//     below "function_priority". Example: "exp [A + B] " (but not "A.B C")
//   - When a prefix tail is a prefix with a left that is itself a
//     valid infix. Example: "A [+ B]"
{
    text  old_self     = this->self;
    Tree *old_left     = this->left;
    Tree *old_right    = this->right;
    int   old_priority = this->priority;
    text  t;
    std::ostringstream toText;

    if (!what)
    {
        RenderFormat("?null?", "?null?", "error ");
    }
    else switch (what->Kind())
    {
    case INTEGER:
        toText << ((Integer *) what)->value;
        t = toText.str();
        RenderFormat (t, t, "integer");
        break;
    case REAL:
        toText << ((Real *) what)->value;
        t = toText.str();
        if (t.find(".") == t.npos)
        {
            size_t exponent = t.find("e");
            if (exponent == t.npos)
                t += ".0";
            else
                t.insert(exponent, ".0");
        }
        RenderFormat (t, t, "real");
        break;
    case TEXT: {
        Text *w = (Text *) what;
        t = w->value;
        text q0 = t.find("\n") != t.npos ? "longtext " : "text ";
        text q1 = q0 + w->opening;
        text q2 = q1 + " " + w->closing;
        text saveq = this->current_quote;
        this->current_quote = w->opening;

        if (formats.count(q2) > 0)
        {
            this->self = t;
            RenderFormat(formats[q2]);
        }
        else if (formats.count(q1) > 0)
        {
            this->self = t;
            RenderFormat(formats[q1]);
        }
        else if (formats.count(q0) > 0)
        {
            this->self = t;
            RenderFormat(formats[q0]);
        }
        else
        {
            t = w->opening + t + w->closing;
            RenderText (t);
        }
        this->current_quote = saveq;
    }   break;
    case NAME:
        t = ((Name *) what)->value;
        RenderFormat (t, t, "name ");
        break;
    case PREFIX: {
        Prefix *w = (Prefix *) what;
        Tree *l = w->left;
        Tree *r = w->right;

        // Create blocks for implicit parentheses
        if (IsAmbiguousPrefix(l, false, true) || IsSubFunctionInfix(l))
            l = ImplicitBlock(l);
        if (priority > syntax.statement_priority)
            if (IsAmbiguousPrefix(r, true, true) || IsSubFunctionInfix(r))
                r = ImplicitBlock(r);
        left = l;
        right = r;

        text n0 = "prefix ";
        if (Name *lf = left->AsName())
        {
            text n = n0 + lf->value;
            if (formats.count(n) > 0)
                RenderFormat (formats[n]); 
            else if (formats.count(n0) > 0)
                RenderFormat (formats[n0]);
            else
            {
                RenderOne (l);
                RenderOne (r);
            }
        }            
        else if (formats.count(n0) > 0)
        {
            RenderFormat (formats[n0]);
        }
        else
        {
            RenderOne (l);
            RenderOne (r);
        }
    }   break;
    case POSTFIX: {
        Postfix *w = (Postfix *) what;
        Tree *l = w->left;
        Tree *r = w->right;

        // Create blocks for implicit parentheses
        if (priority > syntax.statement_priority)
            if (IsAmbiguousPrefix(l, true, false) || IsSubFunctionInfix(l))
                l = ImplicitBlock(l);
        if (IsAmbiguousPrefix(r, true, true) || IsSubFunctionInfix(r))
            r = ImplicitBlock(r);
        left = l;
        right = r;

        text n0 = "postfix ";
        if (Name *rf = right->AsName())
        {
            text n = n0 + rf->value;
            if (formats.count(n) > 0)
                RenderFormat (formats[n]); 
            else if (formats.count(n0) > 0)
                RenderFormat (formats[n0]);
            else
            {
                RenderOne (l);
                RenderOne (r);
            }
        }            
        else if (formats.count(n0) > 0)
        {
            RenderFormat (formats[n0]);
        }
        else
        {
            RenderOne (l);
            RenderOne (r);
        }
    }   break;
    case INFIX: {
        Infix *w = (Infix *) what;
        text n0 = "infix ";
        text n = n0 + w->name;
        Tree *l = w->left;
        Tree *r = w->right;

        // Create blocks for implicit parentheses, dealing with assoc.
        int  p0 = InfixPriority(w);
        int  pl = InfixPriority(l);
        int  pr = InfixPriority(r);
        bool la = (p0 & 1) == 0;                // Left associative
        bool ra = (p0 & 1) == 1;                // Right associative

        if (pl < p0 || (pl == p0 && ra) || IsAmbiguousPrefix(l, false, true))
            l = ImplicitBlock(l);
        if (pr < p0 || (pr == p0 && la) || IsAmbiguousPrefix(r, false, true))
            r = ImplicitBlock(r);

        this->priority = p0;
        this->left = l;
        this->right = r;
        this->self = w->name;

        if (formats.count(n) > 0)
            RenderFormat(formats[n]);
        else if (formats.count(n0) > 0)
            RenderFormat(formats[n0]);
        else
        {
            RenderOne (l);
            RenderFormat (w->name, w->name);
            RenderOne (r);
        }
    }   break;
    case BLOCK: {
        Block *w  = (Block *) what;
        text   n0 = "block ";
        text   n  = n0 + w->opening + " " + w->closing;
        Tree  *l  = w->child;
        this->left = l;
        this->right = w;
        this->self = w->opening + w->closing;
        this->priority = syntax.InfixPriority(w->opening);
        if (formats.count(n) > 0)
            RenderFormat(formats[n]);
        else if (formats.count(n0) > 0)
            RenderFormat (formats[n0]);
        else
        {
            RenderFormat (w->opening, w->opening, "opening ");
            RenderOne (w->child);
            RenderFormat (w->closing, w->closing, "closing ");
        }
    }   break;
    }

    this->self = old_self;
    this->left = old_left;
    this->right = old_right;
    this->priority = old_priority;
}


void Renderer::Render(Tree *what)
// ----------------------------------------------------------------------------
//   Output the tree, including begin and end formats if any
// ----------------------------------------------------------------------------
{
    indent = 0;
    had_space = true;
    had_punctuation = false;
    need_separator = false;
    priority = 0;
    RenderFormat("", "begin ");
    RenderOne(what);
    RenderFormat("", "end ");
}

XL_END

std::ostream& operator<< (std::ostream &out, XL::Tree *t)
// ----------------------------------------------------------------------------
//   Just in case you want to emit a tree using normal ostream interface
// ----------------------------------------------------------------------------
{
    XL::Renderer render(out);
    render.Render(t);
    return out;
}

void debug(XL::Tree *tree)
// ----------------------------------------------------------------------------
//    Emit for debugging purpose
// ----------------------------------------------------------------------------
{
    XL::Renderer render(std::cout);
    render.Render(tree);
    std::cout << "\n";
}

<<<<<<< HEAD
=======

#include "sha1_ostream.h"

>>>>>>> 59666f8f
void debugp(XL::Tree *tree)
// ----------------------------------------------------------------------------
//    Emit for debugging purpose
// ----------------------------------------------------------------------------
{
    XL::Renderer render(std::cout);
    render.SelectStyleSheet("debug.stylesheet");
    render.Render(tree);

<<<<<<< HEAD
    XL::TreeHashAction h_action;
    tree->Do(h_action);
    std::cout << "SHA-1: ";
    for (int i = 0; i < HASH_SIZE; i++)
      printf("%02x", tree->hash[i]);

    std::cout << "\n";
=======
    XL::TreeHashAction<> h_action;
    tree->Do(h_action);
    std::cout << "SHA-1: " << *tree->hash << '\n';
>>>>>>> 59666f8f
}<|MERGE_RESOLUTION|>--- conflicted
+++ resolved
@@ -661,12 +661,9 @@
     std::cout << "\n";
 }
 
-<<<<<<< HEAD
-=======
 
 #include "sha1_ostream.h"
 
->>>>>>> 59666f8f
 void debugp(XL::Tree *tree)
 // ----------------------------------------------------------------------------
 //    Emit for debugging purpose
@@ -676,17 +673,7 @@
     render.SelectStyleSheet("debug.stylesheet");
     render.Render(tree);
 
-<<<<<<< HEAD
-    XL::TreeHashAction h_action;
-    tree->Do(h_action);
-    std::cout << "SHA-1: ";
-    for (int i = 0; i < HASH_SIZE; i++)
-      printf("%02x", tree->hash[i]);
-
-    std::cout << "\n";
-=======
     XL::TreeHashAction<> h_action;
     tree->Do(h_action);
     std::cout << "SHA-1: " << *tree->hash << '\n';
->>>>>>> 59666f8f
 }