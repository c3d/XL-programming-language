--- conflicted
+++ resolved
@@ -25,10 +25,6 @@
 
 module XL.MATH.COMPLEX is
 
-<<<<<<< HEAD
-
-=======
->>>>>>> 2e9d8e06
     function Complex (re,im : complex.value) return complex written re + im i is
         result.re := re
         result.im := im
