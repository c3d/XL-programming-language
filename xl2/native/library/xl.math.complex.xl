--- conflicted
+++ resolved
@@ -25,10 +25,6 @@
 
 module XL.MATH.COMPLEX is
 
-<<<<<<< HEAD
-
-=======
->>>>>>> 56de89b4
     function Complex (re,im : complex.value) return complex written re + im i is
         result.re := re
         result.im := im
